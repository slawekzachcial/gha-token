## gha-token: GitHub App Token Generator

Small tool to generate either GitHub App JWT or installation tokens as described in
[Authenticating with GitHub Apps](https://developer.github.com/apps/building-github-apps/authenticating-with-github-apps/).

The goal of this tool is to leverage GitHub App identity and permissions to
interact with GitHub repositories and API. The tool does not require any
webhook endpoint - just a GitHub App created in Settings. In order to generate
installation tokens the App also needs to be installed in one or more repositories.

For more information about GitHub App check out [the documentation](https://developer.github.com/apps/about-apps/).

## TL;DR - In Action

Assuming the GitHub App has ID `12345` and you saved the generated key in `key.pem`,
and you installed this App in your repository `me/myrepo` (where `me` is the name
of the user or organization), you can now do the following:

To clone the repo using GitHub App identity:

```bash
TOKEN=$(gha-token -a 12345 -k key.pem -r me/myrepo)
git clone https://x-access-token:${TOKEN}@github.com/me/myrepo.git
```

To get the list of issues for your repository using GitHub API:

```bash
TOKEN=$(gha-token -a 12345 -k key.pem -r me/myrepo)
curl -i -H "Authorization: token ${TOKEN}" https://api.github.com/repos/me/myrepo/issues
```

## Releases

Looking for pre-built binaries? You can find them on the [Releases](https://github.com/slawekzachcial/gha-token/releases)
page. Currently 64-bit Linux and MacOS are available.

## Generating JWT Tokens

JWT tokens allow to interact with GitHub API `/app` endpoint. To generate them
you need the App ID and private key file in PEM format:

```bash
./gha-token --appId 12345 --keyPath path/to/key.pem
```

IMPORTANT: Generated JWT token expires by default after 10 minutes. This can
be overwritten using `--expSecs` parameter, e.g. with `--expSecs 1200` the token
expires after 20 minutes. This can be helpful if the clock difference, due to
drift, between the GitHub instance and the server where token is generated is
more than 10 minutes.

## Generating Installation Tokens

Installation Tokens can be used to interact with `/installation` endpoint.
Depending on the permissions of the App, these tokens also allow to interact
with Git repositories and GitHub APIs.

To generate an installation token you will either need the Installation ID or
Git repository owner and name.

To generate installation token based on installation ID (e.g. 98765):

```bash
./gha-token --appId 12345 --keyPath path/to/key.pem --installId 98765
```

To generate installation token based on repository owner and name (e.g. me/myrepo):

```bash
./gha-token --appId 12345 --keyPath path/to/key.pem --repo me/myrepo
```

Note that while this method is more convenient than using installation ID, its
implementation will invoke GitHub API multiple times in order to find the
corresponding installation ID and generate token for it.

IMPORTANT: Installation tokens expire after 1 hour.

## Available Command Line Flags

To get the list of flags simply run:

```
$> ./gha-token

Usage: gha-token [flags]

Flags:
  -g, --apiUrl string      GitHub API URL (default "https://api.github.com")
  -a, --appId string       Application ID as defined in app settings (required)
  -s, --expSecs int        JWT token expiration in seconds (default 600)
  -i, --installId string   Installation ID of the application
  -k, --keyPath string     Path to key PEM file generated in app settings (required)
  -r, --repo string        {owner/repo} of the GitHub repository
  -v, --verbose            Verbose stderr
```

## GitHub App Available Endpoints

The list of endpoints is available [here](https://developer.github.com/v3/apps/available-endpoints/).

## GitHub Enterprise

By default the API endpoint used is <https://api.github.com>. For GitHub Enterprise
you need to pass its URL as parameter, i.e. `--apiUrl https://github.my-company.com/api/v3`.

## Troubleshooting

Use `--verbose` to get more diagnostic information. Note that the output will contain
details about HTTP requests and responses, including tokens returned by GitHub.

If you want to get verbose output as above when running unit tests add `-args -ghaTokenVerbose=true`,
for example:

```
go test -run TestGetInstallationTokenForRepo -args -ghaTokenVerbose=true
go test -args -ghaTokenVerbose=true
```

## Running Tests

Running tests requires a GitHub App created on GitHub and installed into a private
repository. The following environment variables can be used to overwrite the
hardcoded values and then run the tests:

```
export TEST_GHA_TOKEN_API_URL=https://github.my-company.com/api/v3
export TEST_GHA_TOKEN_APP_ID=123456
export TEST_GHA_TOKEN_KEY_PATH=path/to/private-key.pem")
export TEST_GHA_TOKEN_APP_INSTALL_ID=2222222
export TEST_GHA_TOKEN_APP_INSTALL_REPO_OWNER=your-org
export TEST_GHA_TOKEN_APP_INSTALL_REPO_NAME=your-test-repo-where-app-installed

go test -v
```

## Building

`gha-token` is a GO module and it can be simply built with:

<<<<<<< HEAD
```bash
go mod tidy
=======
```
go build
>>>>>>> 33605422
```

To make sure all is as it should be it's better to run:

<<<<<<< HEAD
```bash
go build
=======
```
golangci-lint run && go test && go build
>>>>>>> 33605422
```

Note that you'll need the linter installed as described [here](https://golangci-lint.run/usage/install/#local-installation).

To build for multiple platforms:

<<<<<<< HEAD
```bash
mkdir -p $GOPATH/bin/{linux,darwin}/amd64
GOOS=linux GOARCH=amd64 go build -o $GOPATH/bin/linux/amd64/gha-token
GOOS=darwin GOARCH=amd64 go build -o $GOPATH/bin/darwin/amd64/gha-token
=======
```
mkdir -p build
GOOS=linux GOARCH=amd64 go build -o build/linux/amd64/gha-token
GOOS=darwin GOARCH=amd64 go build -o build/darwin/amd64/gha-token
>>>>>>> 33605422
```<|MERGE_RESOLUTION|>--- conflicted
+++ resolved
@@ -81,7 +81,7 @@
 
 To get the list of flags simply run:
 
-```
+```bash
 $> ./gha-token
 
 Usage: gha-token [flags]
@@ -113,7 +113,7 @@
 If you want to get verbose output as above when running unit tests add `-args -ghaTokenVerbose=true`,
 for example:
 
-```
+```bash
 go test -run TestGetInstallationTokenForRepo -args -ghaTokenVerbose=true
 go test -args -ghaTokenVerbose=true
 ```
@@ -124,7 +124,7 @@
 repository. The following environment variables can be used to overwrite the
 hardcoded values and then run the tests:
 
-```
+```bash
 export TEST_GHA_TOKEN_API_URL=https://github.my-company.com/api/v3
 export TEST_GHA_TOKEN_APP_ID=123456
 export TEST_GHA_TOKEN_KEY_PATH=path/to/private-key.pem")
@@ -139,39 +139,22 @@
 
 `gha-token` is a GO module and it can be simply built with:
 
-<<<<<<< HEAD
 ```bash
-go mod tidy
-=======
-```
 go build
->>>>>>> 33605422
 ```
 
 To make sure all is as it should be it's better to run:
 
-<<<<<<< HEAD
 ```bash
-go build
-=======
-```
 golangci-lint run && go test && go build
->>>>>>> 33605422
 ```
 
 Note that you'll need the linter installed as described [here](https://golangci-lint.run/usage/install/#local-installation).
 
 To build for multiple platforms:
 
-<<<<<<< HEAD
 ```bash
-mkdir -p $GOPATH/bin/{linux,darwin}/amd64
-GOOS=linux GOARCH=amd64 go build -o $GOPATH/bin/linux/amd64/gha-token
-GOOS=darwin GOARCH=amd64 go build -o $GOPATH/bin/darwin/amd64/gha-token
-=======
-```
 mkdir -p build
 GOOS=linux GOARCH=amd64 go build -o build/linux/amd64/gha-token
 GOOS=darwin GOARCH=amd64 go build -o build/darwin/amd64/gha-token
->>>>>>> 33605422
 ```